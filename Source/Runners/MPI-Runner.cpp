/**
 * @file
 * This file is part of SWE.
 *
 * @author Michael Bader (bader AT in.tum.de, http://www5.in.tum.de/wiki/index.php/Univ.-Prof._Dr._Michael_Bader)
 * @author Alexander Breuer (breuera AT in.tum.de, http://www5.in.tum.de/wiki/index.php/Dipl.-Math._Alexander_Breuer)
 * @author Sebastian Rettenberger (rettenbs AT in.tum.de,
 * http://www5.in.tum.de/wiki/index.php/Sebastian_Rettenberger,_M.Sc.)
 *
 * @section LICENSE
 *
 * SWE is free software: you can redistribute it and/or modify
 * it under the terms of the GNU General Public License as published by
 * the Free Software Foundation, either version 3 of the License, or
 * (at your option) any later version.
 *
 * SWE is distributed in the hope that it will be useful,
 * but WITHOUT ANY WARRANTY; without even the implied warranty of
 * MERCHANTABILITY or FITNESS FOR A PARTICULAR PURPOSE.  See the
 * GNU General Public License for more details.
 *
 * You should have received a copy of the GNU General Public License
 * along with SWE.  If not, see <http://www.gnu.org/licenses/>.
 *
 *
 * @section DESCRIPTION
 *
 * Setting of SWE, which uses a wave propagation solver and an artificial or ASAGI scenario on multiple blocks.
 */

#include <cmath>
#include <csignal>
#include <fenv.h>
#include <mpi.h>

#include "Blocks/Block.hpp"
#include "Blocks/WavePropagationBlock.hpp"
#include "Scenarios/BathymetryDamBreakScenario.hpp"
#include "Scenarios/RadialDamBreakScenario.hpp"
#include "Scenarios/SeaAtRestScenario.hpp"
#include "Scenarios/SplashingConeScenario.hpp"
#include "Scenarios/SplashingPoolScenario.hpp"
#include "Tools/Args.hpp"
#include "Tools/Logger.hpp"
#include "Tools/ProgressBar.hpp"
#include "Writers/Writer.hpp"

#ifndef _MSC_VER
#pragma float_control(precise, on)
#pragma STDC FENV_ACCESS ON
#endif

#ifdef _MSC_VER
void fpExceptionHandler(const int signal, const int nSubCode);
#endif

/**
 * Computes the number of block rows from the total number of processes.
 *
 * The number of rows is determined as the square root of the
 * number of processes, if this is a square number;
 * otherwise, we use the largest number that is smaller than the square
 * root and still a divisor of the number of processes.
 *
 * @param numberOfProcesses number of processes
 * @return number of block rows
 */
int computeNumberOfBlockRows(int numberOfProcesses);

void exchangeLayers_h(
  const int    leftNeighborRank,
  double*      o_leftInflow,
  double*      leftOutflow,
  const int    rightNeighborRank,
  double*      o_rightInflow,
  double*      rightOutflow,
  MPI_Datatype mpiCol,
  int          len
);

int main(int argc, char** argv) {
  //! MPI Rank of a process.
  int mpiRank = -1;
  //! Number of MPI processes.
  int numberOfProcesses = -1;
  // Initialize MPI
  if (MPI_Init(&argc, &argv) != MPI_SUCCESS) {
    std::cerr << "MPI_Init failed." << std::endl;
    return EXIT_FAILURE;
  }

  // Determine local MPI rank
  MPI_Comm_rank(MPI_COMM_WORLD, &mpiRank);
  // Determine total number of processes
  MPI_Comm_size(MPI_COMM_WORLD, &numberOfProcesses);

  Tools::Logger::logger.setProcessRank(mpiRank);
  Tools::Logger::logger.printWelcomeMessage();
  Tools::Logger::logger.printNumberOfProcesses(numberOfProcesses);

#ifndef _MSC_VER
  feenableexcept(FE_DIVBYZERO | FE_INVALID | FE_OVERFLOW);
#else
  unsigned int oldState = 0;
  _controlfp_s(&oldState, _MCW_EM, _MCW_EM);
  const unsigned int flags      = _EM_INVALID | _EM_ZERODIVIDE | _EM_OVERFLOW;
  const unsigned int enableBits = flags & _MCW_EM;
  _clearfp();
  _controlfp_s(0, ~enableBits, enableBits);
  // std::signal(SIGFPE, (void(__cdecl*)(int)) fpExceptionHandler); // Gives better printing, but hides the actual
  // location of the floating point error.
#endif

  Tools::Args args;
  args.addOption("grid-size-x", 'x', "Number of cells in x direction");
  args.addOption("grid-size-y", 'y', "Number of cells in y direction");
  args.addOption("output-basepath", 'o', "Output base file name");
  args.addOption("number-of-checkpoints", 'n', "Number of checkpoints to write output files");

  Tools::Args::Result ret = args.parse(argc, argv, mpiRank == 0);

  switch (ret) {
  case Tools::Args::Result::Error:
    MPI_Abort(MPI_COMM_WORLD, -1);
    return EXIT_FAILURE;
  case Tools::Args::Result::Help:
    MPI_Finalize();
    return EXIT_SUCCESS;
  default:
    break;
  }
  int mpirow_len, mpicol_len, col_disp, row_disp;

<<<<<<< HEAD
  int         numberOfGridCellsX  = args.getArgument<int>("grid-size-x", 7);
  int         numberOfGridCellsY  = args.getArgument<int>("grid-size-y", 7);
=======
  int         numberOfGridCellsX  = args.getArgument<int>("grid-size-x", 16);
  int         numberOfGridCellsY  = args.getArgument<int>("grid-size-y", 16);
>>>>>>> c47d098c
  std::string baseName            = args.getArgument<std::string>("output-basepath", "SWE");
  int         numberOfCheckPoints = args.getArgument<int>(
    "number-of-checkpoints", 20
  ); //! Number of checkpoints for visualization (at each checkpoint in time, an output file is written).

  // Print information about the grid
  Tools::Logger::logger.printNumberOfCells(numberOfGridCellsX, numberOfGridCellsY);

  // Determine the layout of MPI-ranks: use numberOfBlocksY*numberOfBlocksX grid blocks

  int numberOfBlocksY = computeNumberOfBlockRows(numberOfProcesses);
  if (numberOfBlocksY == 0) {
<<<<<<< HEAD
    // std::cout<<"????????????????????????????????????????????????????????Fuck"<<std::endl;
=======
    // //std::cout<<"????????????????????????????????????????????????????????Fuck"<<std::endl;
>>>>>>> c47d098c
  }
  int numberOfBlocksX = numberOfProcesses / numberOfBlocksY;
  Tools::Logger::logger.printNumberOfBlocks(numberOfBlocksX, numberOfBlocksY);

  // Determine local block coordinates of each block
  if (numberOfBlocksX == 0 || numberOfBlocksY == 0) {
<<<<<<< HEAD
    // std::cout<<"????????????????????????????????????????????????????????Fuck"<<std::endl;
=======
    // //std::cout<<"????????????????????????????????????????????????????????Fuck"<<std::endl;
>>>>>>> c47d098c
  }

  int blockPositionX = mpiRank / numberOfBlocksY;
  int blockPositionY = mpiRank % numberOfBlocksY;

  // Number of grid cells in x- and y-direction per process
  // Compute local number of cells for each block
  int nXLocal  = (blockPositionX < numberOfBlocksX - 1)
                   ? numberOfGridCellsX / numberOfBlocksX
                   : numberOfGridCellsX - (numberOfBlocksX - 1) * (numberOfGridCellsX / numberOfBlocksX);
  int nYLocal  = (blockPositionY < numberOfBlocksY - 1)
                   ? numberOfGridCellsY / numberOfBlocksY
                   : numberOfGridCellsY - (numberOfBlocksY - 1) * (numberOfGridCellsY / numberOfBlocksY);
  int nXNormal = numberOfGridCellsX / numberOfBlocksX;
  int nYNormal = numberOfGridCellsY / numberOfBlocksY;

  Tools::Logger::logger.printNumberOfCellsPerProcess(nXLocal, nYLocal);

  // Create a simple artificial scenario
  Scenarios::RadialDamBreakScenario scenario;

  // Compute the size of a single cell
  RealType cellSizeX = (scenario.getBoundaryPos(BoundaryEdge::Right) - scenario.getBoundaryPos(BoundaryEdge::Left))
                       / numberOfGridCellsX;
  RealType cellSizeY = (scenario.getBoundaryPos(BoundaryEdge::Top) - scenario.getBoundaryPos(BoundaryEdge::Bottom))
                       / numberOfGridCellsY;
  Tools::Logger::logger.printCellSize(cellSizeX, cellSizeY);

  auto waveBlock = Blocks::Block::getBlockInstance(nXLocal, nYLocal, cellSizeX, cellSizeY);

  // Get the origin from the scenario
  RealType originX = scenario.getBoundaryPos(BoundaryEdge::Left) + blockPositionX * nXNormal * cellSizeX;
  RealType originY = scenario.getBoundaryPos(BoundaryEdge::Bottom) + blockPositionY * nYNormal * cellSizeY;

  // Initialise the wave propagation block
  waveBlock->initialiseScenario(originX, originY, scenario, true);

  // Get the final simulation time from the scenario
  double endSimulationTime = scenario.getEndSimulationTime();

  // Checkpoints when output files are written
  double* checkPoints = new double[numberOfCheckPoints + 1];

  // Compute the checkpoints in time
  for (int cp = 0; cp <= numberOfCheckPoints; cp++) {
    if (numberOfCheckPoints == 0) {
<<<<<<< HEAD
      // std::cout<<"Jere<<<<<<<<<<<<<<";
=======
      // //std::cout<<"Jere<<<<<<<<<<<<<<";
>>>>>>> c47d098c
    }
    checkPoints[cp] = cp * (endSimulationTime / numberOfCheckPoints);
  }

  /*
   * Connect blocks at boundaries
   */
  // Left and right boundaries
  Tools::Logger::logger.printString("Connecting SWE blocks at left boundaries.");
  Blocks::Block1D* leftInflow  = waveBlock->grabGhostLayer(BoundaryEdge::Left);
  Blocks::Block1D* leftOutflow = waveBlock->registerCopyLayer(BoundaryEdge::Left);
  if (blockPositionX == 0) {
    waveBlock->setBoundaryType(BoundaryEdge::Left, BoundaryType::Outflow);
  }

  Tools::Logger::logger.printString("Connecting SWE blocks at right boundaries.");
  Blocks::Block1D* rightInflow  = waveBlock->grabGhostLayer(BoundaryEdge::Right);
  Blocks::Block1D* rightOutflow = waveBlock->registerCopyLayer(BoundaryEdge::Right);
  if (blockPositionX == numberOfBlocksX - 1) {
    waveBlock->setBoundaryType(BoundaryEdge::Right, BoundaryType::Outflow);
  }

  // Bottom and top boundaries
  Tools::Logger::logger.printString("Connecting SWE blocks at bottom boundaries.");
  Blocks::Block1D* bottomInflow  = waveBlock->grabGhostLayer(BoundaryEdge::Bottom);
  Blocks::Block1D* bottomOutflow = waveBlock->registerCopyLayer(BoundaryEdge::Bottom);
  if (blockPositionY == 0) {
    waveBlock->setBoundaryType(BoundaryEdge::Bottom, BoundaryType::Outflow);
  }

  Tools::Logger::logger.printString("Connecting SWE blocks at top boundaries.");
  Blocks::Block1D* topInflow  = waveBlock->grabGhostLayer(BoundaryEdge::Top);
  Blocks::Block1D* topOutflow = waveBlock->registerCopyLayer(BoundaryEdge::Top);
  if (blockPositionY == numberOfBlocksY - 1) {
    waveBlock->setBoundaryType(BoundaryEdge::Top, BoundaryType::Outflow);
  }

  /*
   * The grid is stored column wise in memory:
   *
   *        ************************** . . . **********
   *        *       *  ny+2 *2(ny+2)*         * (ny+1)*
   *        *  ny+1 * +ny+1 * +ny+1 *         * (ny+2)*
   *        *       *       *       *         * +ny+1 *
   *        ************************** . . . **********
   *        *       *       *       *         *       *
   *        .       .       .       .         .       .
   *        .       .       .       .         .       .
   *        .       .       .       .         .       .
   *        *       *       *       *         *       *
   *        ************************** . . . **********
   *        *       *  ny+2 *2(ny+2)*         * (ny+1)*
   *        *   1   *   +1  *   +1  *         * (ny+2)*
   *        *       *       *       *         *   +1  *
   *        ************************** . . . **********
   *        *       *  ny+2 *2(ny+2)*         * (ny+1)*
   *        *   0   *   +0  *   +0  *         * (ny+2)*
   *        *       *       *       *         *   +0  *
   *        ************************** . . . ***********
   *
   *  -> The stride for a row is ny+2, because we have to jump over a whole column
   *     for every row-element. This holds only in the CPU-version, in CUDA a buffer is implemented.
   *     See Blocks/CUDA/CUDABlock.hpp/.cu for details.
   *  -> The stride for a column is 1, because we can access the elements linear in memory.
   */

  //! MPI row-vector: nXLocal+2 blocks, 1 element per block, stride of nYLocal+2
  MPI_Datatype mpiRow;
#ifndef ENABLE_CUDA
  MPI_Type_vector(nXLocal + 2, 1, nYLocal + 2, MY_MPI_FLOAT, &mpiRow);
#else
  MPI_Type_vector(nXLocal + 2, 1, nYLocal + 2, MY_MPI_FLOAT, &mpiRow);
#endif
  MPI_Type_commit(&mpiRow);
<<<<<<< HEAD

  mpirow_len = (nXLocal + 2) * 1 + (nYLocal + 2) * (nXLocal + 2);
  row_disp   = 1;
=======
  mpirow_len = (nXLocal + 2) * 1 + (nYLocal + 2) * (nXLocal + 2 - 1);
  row_disp   = nYLocal + 2;
>>>>>>> c47d098c
  //! MPI column-vector: 1 block, nYLocal+2 elements per block, stride of 1
  // std::cout<<"\nVector"<<nYLocal+2<<" " <<std::endl;
  MPI_Datatype mpiCol;
  MPI_Type_vector(1, nYLocal + 2, 1, MY_MPI_FLOAT, &mpiCol);
  MPI_Type_commit(&mpiCol);
<<<<<<< HEAD
  mpicol_len = 1 * (nYLocal + 2 + 1);
=======
  mpicol_len = 1 * (nYLocal + 2);
>>>>>>> c47d098c
  col_disp   = 1;
  // Compute MPI ranks of the neighbour processes
  int leftNeighborRank   = (blockPositionX > 0) ? mpiRank - numberOfBlocksY : MPI_PROC_NULL;
  int rightNeighborRank  = (blockPositionX < numberOfBlocksX - 1) ? mpiRank + numberOfBlocksY : MPI_PROC_NULL;
  int bottomNeighborRank = (blockPositionY > 0) ? mpiRank - 1 : MPI_PROC_NULL;
  int topNeighborRank    = (blockPositionY < numberOfBlocksY - 1) ? mpiRank + 1 : MPI_PROC_NULL;

  // Print the MPI grid
  Tools::Logger::logger.getDefaultOutputStream()
    << "Neighbors: " << leftNeighborRank << " (left), " << rightNeighborRank << " (right), " << bottomNeighborRank
    << " (bottom), " << topNeighborRank << " (top)" << std::endl;
<<<<<<< HEAD
  // std::cout<<mpiRank<<" before ex "<<  *rightInflow->h.getData()<<std::endl;
=======
  // //std::cout<<mpiRank<<" before ex "<<  *rightInflow->h.getData()<<std::endl;
  if (mpiRank == 2) {
    for (int i = 0; i < nYLocal + 2; i++) {
      // std::cout << "\nBEFORE a[" << i << "] = " << *(leftOutflow->h.getData() + i) << std::endl;
    }
  }
>>>>>>> c47d098c
  exchangeLayers_h(
    leftNeighborRank,
    leftInflow->h.getData(),
    leftOutflow->h.getData(),
    rightNeighborRank,
    rightInflow->h.getData(),
    rightOutflow->h.getData(),
    mpiCol,
    mpicol_len
  );
<<<<<<< HEAD
  ////std::cout<<mpiRank<<" after ex "<<  *rightInflow->h.getData()<<std::endl;
=======
  //////std::cout<<mpiRank<<" after ex "<<  *rightInflow->h.getData()<<std::endl;
>>>>>>> c47d098c
  exchangeLayers_h(
    topNeighborRank,
    topInflow->h.getData(),
    topOutflow->h.getData(),
<<<<<<< HEAD
    bottomNeighborRank,
    bottomInflow->h.getData(),
    bottomOutflow->h.getData(),
=======
>>>>>>> c47d098c
    mpiRow,
    mpirow_len
  );

  if (mpiRank == 0) {
    for (int i = 0; i < nYLocal + 2; i++) {
      // std::cout << "\nAFTER b[" << i << "] = " << *(rightInflow->h.getData() + i) << std::endl;
    }
  }
  exchangeLayers_h(
    leftNeighborRank,
    leftInflow->hu.getData(),
    leftOutflow->hu.getData(),
    rightNeighborRank,
    rightInflow->hu.getData(),
    rightOutflow->hu.getData(),
    mpiCol,
    mpicol_len
  );
  exchangeLayers_h(
    topNeighborRank,
    topInflow->hu.getData(),
    topOutflow->hu.getData(),
    bottomNeighborRank,
    bottomInflow->hu.getData(),
    bottomOutflow->hu.getData(),
    mpiRow,
    mpirow_len
  );

  exchangeLayers_h(
    leftNeighborRank,
    leftInflow->hv.getData(),
    leftOutflow->hv.getData(),
    rightNeighborRank,
    rightInflow->hv.getData(),
    rightOutflow->hv.getData(),
    mpiCol,
    mpicol_len
  );
  exchangeLayers_h(
    topNeighborRank,
    topInflow->hv.getData(),
    topOutflow->hv.getData(),
    bottomNeighborRank,
    bottomInflow->hv.getData(),
    bottomOutflow->hv.getData(),
    mpiRow,
    mpirow_len
  );
<<<<<<< HEAD
  // std::cout<<mpiRank<<" AFTER ex "<<  *rightInflow->h.getData()<<std::endl;
=======
  // //std::cout<<mpiRank<<" AFTER ex "<<  *rightInflow->h.getData()<<std::endl;
>>>>>>> c47d098c

  Tools::ProgressBar progressBar(endSimulationTime, mpiRank);

  Tools::Logger::logger.printOutputTime(0.0);
  progressBar.update(0.0);

  // Boundary size of the ghost layers
  Writers::BoundarySize boundarySize = {{1, 1, 1, 1}};

  std::string fileName = Writers::generateBaseFileName(baseName, blockPositionX, blockPositionY);
  auto        writer   = Writers::Writer::createWriterInstance(
    fileName,
    waveBlock->getBathymetry(),
    boundarySize,
    nXLocal,
    nYLocal,
    cellSizeX,
    cellSizeY,
    blockPositionX * nXLocal,
    blockPositionY * nYLocal,
    originX,
    originY,
    0
  );

  // Write zero time step
  writer->writeTimeStep(waveBlock->getWaterHeight(), waveBlock->getDischargeHu(), waveBlock->getDischargeHv(), 0.0);

  // Print the start message and reset the wall clock time
  progressBar.clear();
  Tools::Logger::logger.printStartMessage();
  Tools::Logger::logger.initWallClockTime(time(NULL)); // MPI_Wtime()

  double simulationTime = 0.0;
  progressBar.update(simulationTime);

  unsigned int iterations = 0;

  // Loop over checkpoints
  for (int cp = 1; cp <= numberOfCheckPoints; cp++) {
    // Do time steps until next checkpoint is reached
    while (simulationTime < checkPoints[cp]) {
      // Reset CPU-Communication clock
      Tools::Logger::logger.resetClockToCurrentTime("CPU-Communication");
<<<<<<< HEAD
      // std::cout<<mpiRank<<" before ex CP"<<  *rightInflow->h.getData()<<std::endl;
=======
      // //std::cout<<mpiRank<<" before ex CP"<<  *rightInflow->h.getData()<<std::endl;
>>>>>>> c47d098c
      exchangeLayers_h(
        leftNeighborRank,
        leftInflow->h.getData(),
        leftOutflow->h.getData(),
        rightNeighborRank,
        rightInflow->h.getData(),
        rightOutflow->h.getData(),
        mpiCol,
        mpicol_len
      );

      exchangeLayers_h(
        topNeighborRank,
        topInflow->h.getData(),
        topOutflow->h.getData(),
<<<<<<< HEAD
        bottomNeighborRank,
        bottomInflow->h.getData(),
        bottomOutflow->h.getData(),
=======
>>>>>>> c47d098c
        mpiRow,
        mpirow_len
      );

      exchangeLayers_h(
        leftNeighborRank,
        leftInflow->hu.getData(),
        leftOutflow->hu.getData(),
        rightNeighborRank,
        rightInflow->hu.getData(),
        rightOutflow->hu.getData(),
        mpiCol,
        mpicol_len
      );
      exchangeLayers_h(
        topNeighborRank,
        topInflow->hu.getData(),
        topOutflow->hu.getData(),
        bottomNeighborRank,
        bottomInflow->hu.getData(),
        bottomOutflow->hu.getData(),
        mpiRow,
        mpirow_len
      );
      exchangeLayers_h(
        leftNeighborRank,
        leftInflow->hv.getData(),
        leftOutflow->hv.getData(),
        rightNeighborRank,
        rightInflow->hv.getData(),
        rightOutflow->hv.getData(),
        mpiCol,
        mpicol_len
      );
      exchangeLayers_h(
        topNeighborRank,
        topInflow->hv.getData(),
        topOutflow->hv.getData(),
        bottomNeighborRank,
        bottomInflow->hv.getData(),
        bottomOutflow->hv.getData(),
        mpiRow,
        mpirow_len
      );
      // Reset the cpu clock
<<<<<<< HEAD
      // std::cout<<mpiRank<<" AFTER ex CP"<<  *rightInflow->h.getData()<<std::endl;
=======
      // //std::cout<<mpiRank<<" AFTER ex CP"<<  *rightInflow->h.getData()<<std::endl;
>>>>>>> c47d098c

      Tools::Logger::logger.resetClockToCurrentTime("CPU");

      // Set values in ghost cells
      waveBlock->setGhostLayer();
<<<<<<< HEAD
      // std::cout<<mpiRank<<" AFTER GHOST LEAYER"<<  *rightInflow->h.getData()<<std::endl;
      //  Compute numerical flux on each edge
      waveBlock->computeNumericalFluxes();
      std::cout << mpiRank << " AFTER COMPUTE FLUXES" << *rightInflow->h.getData() << std::endl;
      // Approximate the maximum time step
      // waveBlock->computeMaxTimeStep();
=======
      // //std::cout<<mpiRank<<" AFTER GHOST LEAYER"<<  *rightInflow->h.getData()<<std::endl;
      //  Compute numerical flux on each edge
      waveBlock->computeNumericalFluxes();
      // std::cout << mpiRank << " AFTER COMPUTE FLUXES" << *rightInflow->h.getData() << std::endl;
      //  Approximate the maximum time step
      //  waveBlock->computeMaxTimeStep();
>>>>>>> c47d098c

      RealType maxTimeStepWidth = waveBlock->getMaxTimeStep();

      //! Maximum allowed time steps of all blocks
      RealType maxTimeStepWidthGlobal = RealType(0.0);

      // Determine smallest time step of all blocks
      MPI_Allreduce(&maxTimeStepWidth, &maxTimeStepWidthGlobal, 1, MY_MPI_FLOAT, MPI_MIN, MPI_COMM_WORLD);

      // Update the cell values
      waveBlock->updateUnknowns(maxTimeStepWidthGlobal);

      // Update the cpu time in the logger
      Tools::Logger::logger.updateTime("CPU");
      Tools::Logger::logger.updateTime("CPU-Communication");

      // Print the current simulation time
      progressBar.clear();
      Tools::Logger::logger.printSimulationTime(
        simulationTime,
        "[" + std::to_string(iterations) + "]: Simulation with max. global dt " + std::to_string(maxTimeStepWidthGlobal)
          + " at time"
      );

      // Update simulation time with time step width
      simulationTime += maxTimeStepWidthGlobal;
      iterations++;
      progressBar.update(simulationTime);
    }

    // Print current simulation time of the output
    progressBar.clear();
    Tools::Logger::logger.printOutputTime(simulationTime);
    progressBar.update(simulationTime);

    // Write output
    writer->writeTimeStep(
      waveBlock->getWaterHeight(), waveBlock->getDischargeHu(), waveBlock->getDischargeHv(), simulationTime
    );
  }

  progressBar.clear();
  Tools::Logger::logger.printStatisticsMessage();
  Tools::Logger::logger.printTime("CPU", "CPU Time");
  Tools::Logger::logger.printTime("CPU-Communication", "CPU + Communication Time");
  Tools::Logger::logger.printWallClockTime(time(NULL));
  Tools::Logger::logger.printIterationsDone(iterations);

  Tools::Logger::logger.printFinishMessage();

  delete waveBlock;
  delete[] checkPoints;

  MPI_Finalize();

  return EXIT_SUCCESS;
}

#ifdef _MSC_VER
void fpExceptionHandler(const int signal, const int nSubCode) {
  (void)signal;
  //_fpreset();
  _clearfp();
  switch (nSubCode) {
  case _FPE_INVALID:
    throw std::logic_error("Invalid number (NaN) encountered");
    break;
  case _FPE_DENORMAL:
    throw std::logic_error("Denormal");
    break;
  case _FPE_ZERODIVIDE:
    throw std::logic_error("Division by zero");
    break;
  case _FPE_OVERFLOW:
    throw std::logic_error("Overflow error encountered");
    break;
  case _FPE_UNDERFLOW:
    throw std::logic_error("Underflow error encountered");
    break;
  case _FPE_INEXACT:
    throw std::logic_error("Inexact floating point operation encountered");
    break;
  default:
    std::stringstream ss;
    ss << "Floating point error with error code " << nSubCode;
    throw std::logic_error(ss.str());
    break;
  }
}
#endif

int computeNumberOfBlockRows(int numberOfProcesses) {
  int numberOfRows = static_cast<int>(std::sqrt(numberOfProcesses));
  while (numberOfProcesses % numberOfRows != 0)
    numberOfRows--;
  return numberOfRows;
}

void exchangeLayers_h(
  const int    leftNeighborRank,
  double*      o_leftInflow,
  double*      leftOutflow,
  const int    rightNeighborRank,
  double*      o_rightInflow,
  double*      rightOutflow,
  MPI_Datatype mpiCol,
  int          mpicol_len
) {
  // Create the window objects
  MPI_Win leftWin, rightWin;

  // if (rightNeighborRank >= 0) { // Create the windows for the left and right ghost layers
  MPI_Win_create(
    leftOutflow, (mpicol_len) * sizeof(MY_MPI_FLOAT), sizeof(MY_MPI_FLOAT), MPI_INFO_NULL, MPI_COMM_WORLD, &rightWin
  );

  // MPI_Win_fence(0, rightWin);
<<<<<<< HEAD
  // if (rightNeighborRank >= 0) {
    MPI_Win_fence(0, rightWin);
    // MPI_Win_lock(MPI_LOCK_SHARED, rightNeighborRank, 0, rightWin);
    MPI_Get(o_rightInflow, 1, mpiCol, rightNeighborRank, 0, 1, mpiCol, rightWin);
    // MPI_Win_unlock(rightNeighborRank, rightWin);
    MPI_Win_fence(0, rightWin);
  // }
  // MPI_Win_fence(0, rightWin);
=======
  if (rightNeighborRank >= 0) {
    MPI_Win_lock(MPI_LOCK_SHARED, rightNeighborRank, 0, rightWin);
    MPI_Get(o_rightInflow, 1, mpiCol, rightNeighborRank, 0, 1, mpiCol, rightWin);
    MPI_Win_unlock(rightNeighborRank, rightWin);
  }
>>>>>>> c47d098c

  MPI_Win_free(&rightWin);

  // if (leftNeighborRank >= 0) {
  MPI_Win_create(
    rightOutflow, (mpicol_len) * sizeof(MY_MPI_FLOAT), sizeof(MY_MPI_FLOAT), MPI_INFO_NULL, MPI_COMM_WORLD, &leftWin
  );

<<<<<<< HEAD
  // if (leftNeighborRank >= 0) {
    MPI_Win_fence(0, leftWin);
    // MPI_Win_lock(MPI_LOCK_SHARED, leftNeighborRank, 0, leftWin);
    MPI_Get(o_leftInflow, 1, mpiCol, leftNeighborRank, 0, 1, mpiCol, leftWin);
    // MPI_Win_unlock(leftNeighborRank, leftWin);
    MPI_Win_fence(0, leftWin);
  // }
=======
  // MPI_Win_fence(0, leftWin);
  if (leftNeighborRank >= 0) {
    MPI_Win_lock(MPI_LOCK_SHARED, leftNeighborRank, 0, leftWin);
    MPI_Get(o_leftInflow, 1, mpiCol, leftNeighborRank, 0, 1, mpiCol, leftWin);
    MPI_Win_unlock(leftNeighborRank, leftWin);
  }
>>>>>>> c47d098c
  // MPI_Win_fence(0, leftWin);
  MPI_Win_free(&leftWin);
}<|MERGE_RESOLUTION|>--- conflicted
+++ resolved
@@ -131,13 +131,8 @@
   }
   int mpirow_len, mpicol_len, col_disp, row_disp;
 
-<<<<<<< HEAD
-  int         numberOfGridCellsX  = args.getArgument<int>("grid-size-x", 7);
-  int         numberOfGridCellsY  = args.getArgument<int>("grid-size-y", 7);
-=======
   int         numberOfGridCellsX  = args.getArgument<int>("grid-size-x", 16);
   int         numberOfGridCellsY  = args.getArgument<int>("grid-size-y", 16);
->>>>>>> c47d098c
   std::string baseName            = args.getArgument<std::string>("output-basepath", "SWE");
   int         numberOfCheckPoints = args.getArgument<int>(
     "number-of-checkpoints", 20
@@ -149,24 +144,11 @@
   // Determine the layout of MPI-ranks: use numberOfBlocksY*numberOfBlocksX grid blocks
 
   int numberOfBlocksY = computeNumberOfBlockRows(numberOfProcesses);
-  if (numberOfBlocksY == 0) {
-<<<<<<< HEAD
-    // std::cout<<"????????????????????????????????????????????????????????Fuck"<<std::endl;
-=======
-    // //std::cout<<"????????????????????????????????????????????????????????Fuck"<<std::endl;
->>>>>>> c47d098c
-  }
+
   int numberOfBlocksX = numberOfProcesses / numberOfBlocksY;
   Tools::Logger::logger.printNumberOfBlocks(numberOfBlocksX, numberOfBlocksY);
 
   // Determine local block coordinates of each block
-  if (numberOfBlocksX == 0 || numberOfBlocksY == 0) {
-<<<<<<< HEAD
-    // std::cout<<"????????????????????????????????????????????????????????Fuck"<<std::endl;
-=======
-    // //std::cout<<"????????????????????????????????????????????????????????Fuck"<<std::endl;
->>>>>>> c47d098c
-  }
 
   int blockPositionX = mpiRank / numberOfBlocksY;
   int blockPositionY = mpiRank % numberOfBlocksY;
@@ -211,13 +193,6 @@
 
   // Compute the checkpoints in time
   for (int cp = 0; cp <= numberOfCheckPoints; cp++) {
-    if (numberOfCheckPoints == 0) {
-<<<<<<< HEAD
-      // std::cout<<"Jere<<<<<<<<<<<<<<";
-=======
-      // //std::cout<<"Jere<<<<<<<<<<<<<<";
->>>>>>> c47d098c
-    }
     checkPoints[cp] = cp * (endSimulationTime / numberOfCheckPoints);
   }
 
@@ -291,24 +266,14 @@
   MPI_Type_vector(nXLocal + 2, 1, nYLocal + 2, MY_MPI_FLOAT, &mpiRow);
 #endif
   MPI_Type_commit(&mpiRow);
-<<<<<<< HEAD
-
-  mpirow_len = (nXLocal + 2) * 1 + (nYLocal + 2) * (nXLocal + 2);
-  row_disp   = 1;
-=======
   mpirow_len = (nXLocal + 2) * 1 + (nYLocal + 2) * (nXLocal + 2 - 1);
   row_disp   = nYLocal + 2;
->>>>>>> c47d098c
   //! MPI column-vector: 1 block, nYLocal+2 elements per block, stride of 1
   // std::cout<<"\nVector"<<nYLocal+2<<" " <<std::endl;
   MPI_Datatype mpiCol;
   MPI_Type_vector(1, nYLocal + 2, 1, MY_MPI_FLOAT, &mpiCol);
   MPI_Type_commit(&mpiCol);
-<<<<<<< HEAD
-  mpicol_len = 1 * (nYLocal + 2 + 1);
-=======
   mpicol_len = 1 * (nYLocal + 2);
->>>>>>> c47d098c
   col_disp   = 1;
   // Compute MPI ranks of the neighbour processes
   int leftNeighborRank   = (blockPositionX > 0) ? mpiRank - numberOfBlocksY : MPI_PROC_NULL;
@@ -320,16 +285,7 @@
   Tools::Logger::logger.getDefaultOutputStream()
     << "Neighbors: " << leftNeighborRank << " (left), " << rightNeighborRank << " (right), " << bottomNeighborRank
     << " (bottom), " << topNeighborRank << " (top)" << std::endl;
-<<<<<<< HEAD
-  // std::cout<<mpiRank<<" before ex "<<  *rightInflow->h.getData()<<std::endl;
-=======
-  // //std::cout<<mpiRank<<" before ex "<<  *rightInflow->h.getData()<<std::endl;
-  if (mpiRank == 2) {
-    for (int i = 0; i < nYLocal + 2; i++) {
-      // std::cout << "\nBEFORE a[" << i << "] = " << *(leftOutflow->h.getData() + i) << std::endl;
-    }
-  }
->>>>>>> c47d098c
+
   exchangeLayers_h(
     leftNeighborRank,
     leftInflow->h.getData(),
@@ -340,21 +296,14 @@
     mpiCol,
     mpicol_len
   );
-<<<<<<< HEAD
-  ////std::cout<<mpiRank<<" after ex "<<  *rightInflow->h.getData()<<std::endl;
-=======
-  //////std::cout<<mpiRank<<" after ex "<<  *rightInflow->h.getData()<<std::endl;
->>>>>>> c47d098c
+
   exchangeLayers_h(
     topNeighborRank,
     topInflow->h.getData(),
     topOutflow->h.getData(),
-<<<<<<< HEAD
     bottomNeighborRank,
     bottomInflow->h.getData(),
     bottomOutflow->h.getData(),
-=======
->>>>>>> c47d098c
     mpiRow,
     mpirow_len
   );
@@ -405,11 +354,6 @@
     mpiRow,
     mpirow_len
   );
-<<<<<<< HEAD
-  // std::cout<<mpiRank<<" AFTER ex "<<  *rightInflow->h.getData()<<std::endl;
-=======
-  // //std::cout<<mpiRank<<" AFTER ex "<<  *rightInflow->h.getData()<<std::endl;
->>>>>>> c47d098c
 
   Tools::ProgressBar progressBar(endSimulationTime, mpiRank);
 
@@ -454,11 +398,7 @@
     while (simulationTime < checkPoints[cp]) {
       // Reset CPU-Communication clock
       Tools::Logger::logger.resetClockToCurrentTime("CPU-Communication");
-<<<<<<< HEAD
-      // std::cout<<mpiRank<<" before ex CP"<<  *rightInflow->h.getData()<<std::endl;
-=======
-      // //std::cout<<mpiRank<<" before ex CP"<<  *rightInflow->h.getData()<<std::endl;
->>>>>>> c47d098c
+      
       exchangeLayers_h(
         leftNeighborRank,
         leftInflow->h.getData(),
@@ -474,12 +414,9 @@
         topNeighborRank,
         topInflow->h.getData(),
         topOutflow->h.getData(),
-<<<<<<< HEAD
         bottomNeighborRank,
         bottomInflow->h.getData(),
         bottomOutflow->h.getData(),
-=======
->>>>>>> c47d098c
         mpiRow,
         mpirow_len
       );
@@ -525,31 +462,17 @@
         mpirow_len
       );
       // Reset the cpu clock
-<<<<<<< HEAD
-      // std::cout<<mpiRank<<" AFTER ex CP"<<  *rightInflow->h.getData()<<std::endl;
-=======
-      // //std::cout<<mpiRank<<" AFTER ex CP"<<  *rightInflow->h.getData()<<std::endl;
->>>>>>> c47d098c
-
       Tools::Logger::logger.resetClockToCurrentTime("CPU");
 
       // Set values in ghost cells
       waveBlock->setGhostLayer();
-<<<<<<< HEAD
-      // std::cout<<mpiRank<<" AFTER GHOST LEAYER"<<  *rightInflow->h.getData()<<std::endl;
+      
       //  Compute numerical flux on each edge
+      
       waveBlock->computeNumericalFluxes();
-      std::cout << mpiRank << " AFTER COMPUTE FLUXES" << *rightInflow->h.getData() << std::endl;
-      // Approximate the maximum time step
-      // waveBlock->computeMaxTimeStep();
-=======
-      // //std::cout<<mpiRank<<" AFTER GHOST LEAYER"<<  *rightInflow->h.getData()<<std::endl;
-      //  Compute numerical flux on each edge
-      waveBlock->computeNumericalFluxes();
-      // std::cout << mpiRank << " AFTER COMPUTE FLUXES" << *rightInflow->h.getData() << std::endl;
+      
       //  Approximate the maximum time step
       //  waveBlock->computeMaxTimeStep();
->>>>>>> c47d098c
 
       RealType maxTimeStepWidth = waveBlock->getMaxTimeStep();
 
@@ -667,22 +590,11 @@
   );
 
   // MPI_Win_fence(0, rightWin);
-<<<<<<< HEAD
-  // if (rightNeighborRank >= 0) {
-    MPI_Win_fence(0, rightWin);
-    // MPI_Win_lock(MPI_LOCK_SHARED, rightNeighborRank, 0, rightWin);
-    MPI_Get(o_rightInflow, 1, mpiCol, rightNeighborRank, 0, 1, mpiCol, rightWin);
-    // MPI_Win_unlock(rightNeighborRank, rightWin);
-    MPI_Win_fence(0, rightWin);
-  // }
-  // MPI_Win_fence(0, rightWin);
-=======
   if (rightNeighborRank >= 0) {
     MPI_Win_lock(MPI_LOCK_SHARED, rightNeighborRank, 0, rightWin);
     MPI_Get(o_rightInflow, 1, mpiCol, rightNeighborRank, 0, 1, mpiCol, rightWin);
     MPI_Win_unlock(rightNeighborRank, rightWin);
   }
->>>>>>> c47d098c
 
   MPI_Win_free(&rightWin);
 
@@ -691,22 +603,12 @@
     rightOutflow, (mpicol_len) * sizeof(MY_MPI_FLOAT), sizeof(MY_MPI_FLOAT), MPI_INFO_NULL, MPI_COMM_WORLD, &leftWin
   );
 
-<<<<<<< HEAD
-  // if (leftNeighborRank >= 0) {
-    MPI_Win_fence(0, leftWin);
-    // MPI_Win_lock(MPI_LOCK_SHARED, leftNeighborRank, 0, leftWin);
-    MPI_Get(o_leftInflow, 1, mpiCol, leftNeighborRank, 0, 1, mpiCol, leftWin);
-    // MPI_Win_unlock(leftNeighborRank, leftWin);
-    MPI_Win_fence(0, leftWin);
-  // }
-=======
   // MPI_Win_fence(0, leftWin);
   if (leftNeighborRank >= 0) {
     MPI_Win_lock(MPI_LOCK_SHARED, leftNeighborRank, 0, leftWin);
     MPI_Get(o_leftInflow, 1, mpiCol, leftNeighborRank, 0, 1, mpiCol, leftWin);
     MPI_Win_unlock(leftNeighborRank, leftWin);
   }
->>>>>>> c47d098c
   // MPI_Win_fence(0, leftWin);
   MPI_Win_free(&leftWin);
 }
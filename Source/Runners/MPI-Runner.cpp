--- conflicted
+++ resolved
@@ -67,7 +67,7 @@
  */
 int computeNumberOfBlockRows(int numberOfProcesses);
 
-void exchangeLayers(
+void exchangeLayers_h(
   const int    leftNeighborRank,
   double*      o_leftInflow,
   double*      leftOutflow,
@@ -286,7 +286,7 @@
     << "Neighbors: " << leftNeighborRank << " (left), " << rightNeighborRank << " (right), " << bottomNeighborRank
     << " (bottom), " << topNeighborRank << " (top)" << std::endl;
 
-  exchangeLayers(
+  exchangeLayers_h(
     leftNeighborRank,
     leftInflow->h.getData(),
     leftOutflow->h.getData(),
@@ -297,7 +297,7 @@
     mpicol_len
   );
 
-  exchangeLayers(
+  exchangeLayers_h(
     topNeighborRank,
     topInflow->h.getData(),
     topOutflow->h.getData(),
@@ -313,7 +313,7 @@
       // std::cout << "\nAFTER b[" << i << "] = " << *(rightInflow->h.getData() + i) << std::endl;
     }
   }
-  exchangeLayers(
+  exchangeLayers_h(
     leftNeighborRank,
     leftInflow->hu.getData(),
     leftOutflow->hu.getData(),
@@ -323,7 +323,7 @@
     mpiCol,
     mpicol_len
   );
-  exchangeLayers(
+  exchangeLayers_h(
     topNeighborRank,
     topInflow->hu.getData(),
     topOutflow->hu.getData(),
@@ -334,7 +334,7 @@
     mpirow_len
   );
 
-  exchangeLayers(
+  exchangeLayers_h(
     leftNeighborRank,
     leftInflow->hv.getData(),
     leftOutflow->hv.getData(),
@@ -344,7 +344,7 @@
     mpiCol,
     mpicol_len
   );
-  exchangeLayers(
+  exchangeLayers_h(
     topNeighborRank,
     topInflow->hv.getData(),
     topOutflow->hv.getData(),
@@ -399,7 +399,7 @@
       // Reset CPU-Communication clock
       Tools::Logger::logger.resetClockToCurrentTime("CPU-Communication");
       
-      exchangeLayers(
+      exchangeLayers_h(
         leftNeighborRank,
         leftInflow->h.getData(),
         leftOutflow->h.getData(),
@@ -410,7 +410,7 @@
         mpicol_len
       );
 
-      exchangeLayers(
+      exchangeLayers_h(
         topNeighborRank,
         topInflow->h.getData(),
         topOutflow->h.getData(),
@@ -421,7 +421,7 @@
         mpirow_len
       );
 
-      exchangeLayers(
+      exchangeLayers_h(
         leftNeighborRank,
         leftInflow->hu.getData(),
         leftOutflow->hu.getData(),
@@ -431,7 +431,7 @@
         mpiCol,
         mpicol_len
       );
-      exchangeLayers(
+      exchangeLayers_h(
         topNeighborRank,
         topInflow->hu.getData(),
         topOutflow->hu.getData(),
@@ -441,7 +441,7 @@
         mpiRow,
         mpirow_len
       );
-      exchangeLayers(
+      exchangeLayers_h(
         leftNeighborRank,
         leftInflow->hv.getData(),
         leftOutflow->hv.getData(),
@@ -451,7 +451,7 @@
         mpiCol,
         mpicol_len
       );
-      exchangeLayers(
+      exchangeLayers_h(
         topNeighborRank,
         topInflow->hv.getData(),
         topOutflow->hv.getData(),
@@ -571,7 +571,7 @@
   return numberOfRows;
 }
 
-void exchangeLayers(
+void exchangeLayers_h(
   const int    leftNeighborRank,
   double*      o_leftInflow,
   double*      leftOutflow,
@@ -605,8 +605,4 @@
   MPI_Get(o_leftInflow, 1, mpiCol, leftNeighborRank, 0, 1, mpiCol, leftWin);
   MPI_Win_fence(0, leftWin);
   MPI_Win_free(&leftWin);
-}
-<<<<<<< HEAD
-
-=======
->>>>>>> a65edf76
+}
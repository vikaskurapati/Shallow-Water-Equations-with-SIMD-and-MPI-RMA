--- conflicted
+++ resolved
@@ -466,15 +466,10 @@
 
       // Set values in ghost cells
       waveBlock->setGhostLayer();
-<<<<<<< HEAD
-
-      // Compute numerical flux on each edge
-
-=======
       
       //  Compute numerical flux on each edge
+
       
->>>>>>> 1df1682d
       waveBlock->computeNumericalFluxes();
       
       //  Approximate the maximum time step

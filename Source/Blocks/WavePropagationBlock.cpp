/**
 * @file
 * This file is part of SWE.
 *
 * @author Alexander Breuer (breuera AT in.tum.de, http://www5.in.tum.de/wiki/index.php/Dipl.-Math._Alexander_Breuer)
 * @author Sebastian Rettenberger (rettenbs AT in.tum.de,
 * http://www5.in.tum.de/wiki/index.php/Sebastian_Rettenberger,_M.Sc.)
 * @author Michael Bader (bader AT in.tum.de, http://www5.in.tum.de/wiki/index.php/Michael_Bader)
 *
 * @section LICENSE
 *
 * SWE is free software: you can redistribute it and/or modify
 * it under the terms of the GNU General Public License as published by
 * the Free Software Foundation, either version 3 of the License, or
 * (at your option) any later version.
 *
 * SWE is distributed in the hope that it will be useful,
 * but WITHOUT ANY WARRANTY; without even the implied warranty of
 * MERCHANTABILITY or FITNESS FOR A PARTICULAR PURPOSE.  See the
 * GNU General Public License for more details.
 *
 * You should have received a copy of the GNU General Public License
 * along with SWE.  If not, see <http://www.gnu.org/licenses/>.
 *
 *
 * @section DESCRIPTION
 *
 * Implementation of Blocks::Block that uses solvers in the wave propagation formulation.
 */
<<<<<<< HEAD

#include "WavePropagationBlock.hpp"
=======
#include "Tools/RealType.hpp"
#ifdef ENABLE_VECTORIZATION
#define VECTOR_LENGTH 4
#endif
>>>>>>> c7cbd86b

#include <iostream>
#include<omp.h>

#ifdef ENABLE_OPENMP
#include <omp.h>
#endif

#include "WavePropagationBlock.hpp"

Blocks::WavePropagationBlock::WavePropagationBlock(int nx, int ny, RealType dx, RealType dy):
  Block(nx, ny, dx, dy),
  hNetUpdatesLeft_(nx + 1, ny),
  hNetUpdatesRight_(nx + 1, ny),
  huNetUpdatesLeft_(nx + 1, ny),
  huNetUpdatesRight_(nx + 1, ny),
  hNetUpdatesBelow_(nx, ny + 1),
  hNetUpdatesAbove_(nx, ny + 1),
  hvNetUpdatesBelow_(nx, ny + 1),
  hvNetUpdatesAbove_(nx, ny + 1) {}

void Blocks::WavePropagationBlock::computeNumericalFluxes() {
<<<<<<< HEAD
  // Maximum (linearized) wave speed within one iteration
  RealType maxWaveSpeed = RealType(0.0);
#ifdef ENABLE_OPENMP
#pragma omp parallel
  {
    // Thread-local maximum wave speed:
    RealType maxWaveSpeedLocal = RealType(0.0);

    // Use OpenMP for the outer loop
#pragma omp for
#endif
    // Compute the net-updates for the vertical edges
    for (int i = 1; i < nx_ + 2; i++) {
      const int nyEnd = ny_ + 1; // Compiler might refuse to vectorize j-loop without this ...
#if defined(ENABLE_VECTORIZATION) && defined(ENABLE_OPENMP) // Vectorize the inner loop
#pragma omp simd reduction(max : maxWaveSpeedLocal)
#elif defined(ENABLE_OPENMP)
#pragma omp reduction(max : maxWaveSpeedLocal)
#elif defined(ENABLE_VECTORIZATION)
#pragma omp simd reduction(max : maxWaveSpeed)
#endif
      for (int j = 1; j < nyEnd; ++j) {
        RealType maxEdgeSpeed = RealType(0.0);

        wavePropagationSolver_.computeNetUpdates(
          h_[i - 1][j],
          h_[i][j],
          hu_[i - 1][j],
          hu_[i][j],
          b_[i - 1][j],
          b_[i][j],
          hNetUpdatesLeft_[i - 1][j - 1],
          hNetUpdatesRight_[i - 1][j - 1],
          huNetUpdatesLeft_[i - 1][j - 1],
          huNetUpdatesRight_[i - 1][j - 1],
          maxEdgeSpeed
        );
#ifdef ENABLE_OPENMP
        // Update the thread-local maximum wave speed
        maxWaveSpeedLocal = std::max(maxWaveSpeed, maxEdgeSpeed);
#else
      // Update the thread-local maximum wave speed
      maxWaveSpeed = std::max(maxWaveSpeed, maxEdgeSpeed);
#endif
      }
=======
// Maximum (linearized) wave speed within one iteration
#ifdef ENABLE_VECTORIZATION
  RealType maxWaveSpeed[VECTOR_LENGTH] = {RealType(0.0)};
#else
  RealType maxWaveSpeed;
#endif

// Compute the net-updates for the vertical edges
#ifdef ENABLE_VECTORIZATION
#pragma omp for
#endif
  for (int i = 1; i < nx_ + 2; i++) {
#ifdef ENABLE_VECTORIZATION
#pragma omp simd vectorlength(VECTOR_LENGTH)
#endif
    for (int j = 1; j < ny_ + 1; ++j) {
#ifdef ENABLE_VECTORIZATION
      RealType maxEdgeSpeed[VECTOR_LENGTH] = {RealType(0.0)};
#else
      RealType maxEdgeSpeed;
#endif

      wavePropagationSolver_.computeNetUpdates(
        h_[i - 1][j],
        h_[i][j],
        hu_[i - 1][j],
        hu_[i][j],
        b_[i - 1][j],
        b_[i][j],
        hNetUpdatesLeft_[i - 1][j - 1],
        hNetUpdatesRight_[i - 1][j - 1],
        huNetUpdatesLeft_[i - 1][j - 1],
        huNetUpdatesRight_[i - 1][j - 1],
#ifdef ENABLE_VECTORIZATION
        maxEdgeSpeed[(j - 1) % VECTOR_LENGTH]
#else
        maxEdgeSpeed
#endif
      );

// Update the thread-local maximum wave speed
#ifdef ENABLE_VECTORIZATION
      maxWaveSpeed[(j - 1) % VECTOR_LENGTH] = std::max(
        maxWaveSpeed[(j - 1) % VECTOR_LENGTH], maxEdgeSpeed[(j - 1) % VECTOR_LENGTH]
      );
#else
      maxWaveSpeed = std::max(maxWaveSpeed, maxEdgeSpeed);
#endif
>>>>>>> c7cbd86b
    }

<<<<<<< HEAD
    // Compute the net-updates for the horizontal edges
    #ifdef ENABLE_OPENMP
#pragma omp for
#endif
    // Compute the net-updates for the horizontal edges
    for (int i = 1; i < nx_ + 1; i++) {
      const int nyEnd = ny_ + 2;
#if defined(ENABLE_VECTORIZATION) && defined(ENABLE_OPENMP)
#pragma omp simd reduction(max : maxWaveSpeedLocal)
#elif defined(ENABLE_OPENMP)
#pragma omp reduction(max : maxWaveSpeedLocal)
#elif defined(ENABLE_VECTORIZATION)
#pragma omp simd reduction(max : maxWaveSpeed)
#endif
      for (int j = 1; j < nyEnd; j++) {
        RealType maxEdgeSpeed = RealType(0.0);

        wavePropagationSolver_.computeNetUpdates(
          h_[i][j - 1],
          h_[i][j],
          hv_[i][j - 1],
          hv_[i][j],
          b_[i][j - 1],
          b_[i][j],
          hNetUpdatesBelow_[i - 1][j - 1],
          hNetUpdatesAbove_[i - 1][j - 1],
          hvNetUpdatesBelow_[i - 1][j - 1],
          hvNetUpdatesAbove_[i - 1][j - 1],
          maxEdgeSpeed
        );

        #ifdef ENABLE_OPENMP
        // Update the thread-local maximum wave speed
        maxWaveSpeedLocal = std::max(maxWaveSpeed, maxEdgeSpeed);
#else
      // Update the maximum wave speed
      maxWaveSpeed = std::max(maxWaveSpeed, maxEdgeSpeed);
#endif
      }
    }
#ifdef ENABLE_OPENMP
#pragma omp critical
    { maxWaveSpeed = std::max(maxWaveSpeedLocal, maxWaveSpeed); }

  } // #pragma omp parallel
#endif
    if (maxWaveSpeed > 0.00001) {
      // Compute the time step width
      maxTimeStep_ = std::min(dx_ / maxWaveSpeed, dy_ / maxWaveSpeed);

      // Reduce maximum time step size by "safety factor"
      maxTimeStep_ *= RealType(0.4); // CFL-number = 0.5
    } else {
      // Might happen in dry cells
      maxTimeStep_ = std::numeric_limits<RealType>::max();
    }
=======
// Compute the net-updates for the horizontal edges
#ifdef ENABLE_VECTORIZATION
#pragma omp for
#endif
  for (int i = 1; i < nx_ + 1; i++) {
#ifdef ENABLE_VECTORIZATION
#pragma omp simd vectorlength(VECTOR_LENGTH)
#endif
    for (int j = 1; j < ny_ + 2; j++) {
#ifdef ENABLE_VECTORIZATION
      RealType maxEdgeSpeed[VECTOR_LENGTH] = {RealType(0.0)};
#else
      RealType maxEdgeSpeed;
#endif

      wavePropagationSolver_.computeNetUpdates(
        h_[i][j - 1],
        h_[i][j],
        hv_[i][j - 1],
        hv_[i][j],
        b_[i][j - 1],
        b_[i][j],
        hNetUpdatesBelow_[i - 1][j - 1],
        hNetUpdatesAbove_[i - 1][j - 1],
        hvNetUpdatesBelow_[i - 1][j - 1],
        hvNetUpdatesAbove_[i - 1][j - 1],
#ifdef ENABLE_VECTORIZATION
        maxEdgeSpeed[(j - 1) % VECTOR_LENGTH]
#else
        maxEdgeSpeed
#endif
      );

// Update the thread-local maximum wave speed
#ifdef ENABLE_VECTORIZATION
      maxWaveSpeed[(j - 1) % VECTOR_LENGTH] = std::max(
        maxWaveSpeed[(j - 1) % VECTOR_LENGTH], maxEdgeSpeed[(j - 1) % VECTOR_LENGTH]
      );
#else
      maxWaveSpeed = std::max(maxWaveSpeed, maxEdgeSpeed);
#endif
    }
  }
#ifdef ENABLE_VECTORIZATION
  auto maximum_wave_speed = std::max_element(maxWaveSpeed, maxWaveSpeed + VECTOR_LENGTH);
#endif

#ifdef ENABLE_VECTORIZATION
  if (*maximum_wave_speed > 0.00001) {
    // Compute the time step width
    maxTimeStep_ = std::min(dx_ / *maximum_wave_speed, dy_ / *maximum_wave_speed);
#else
  if (maxWaveSpeed > 0.00001) {
    maxTimeStep_ = std::min(dx_ / maxWaveSpeed, dy_ / maxWaveSpeed);
#endif
    // Reduce maximum time step size by "safety factor"
    maxTimeStep_ *= RealType(0.4); // CFL-number = 0.5
  } else {
    // Might happen in dry cells
    maxTimeStep_ = std::numeric_limits<RealType>::max();
>>>>>>> c7cbd86b
  }

<<<<<<< HEAD
  void Blocks::WavePropagationBlock::updateUnknowns(RealType dt) {
    // Update cell averages with the net-updates
    #ifdef SWE_USE_OPENMP
#pragma omp parallel for
#endif
    for (int i = 1; i < nx_ + 1; i++) {
      const int nyEnd = ny_ + 1;
#ifdef ENABLE_VECTORIZATION
    // Tell the compiler that he can safely ignore all dependencies in this loop
#pragma omp simd
#endif
      for (int j = 1; j < ny_ + 1; j++) {
        h_[i][j] -= dt / dx_ * (hNetUpdatesRight_[i - 1][j - 1] + hNetUpdatesLeft_[i][j - 1])
                    + dt / dy_ * (hNetUpdatesAbove_[i - 1][j - 1] + hNetUpdatesBelow_[i - 1][j]);
        hu_[i][j] -= dt / dx_ * (huNetUpdatesRight_[i - 1][j - 1] + huNetUpdatesLeft_[i][j - 1]);
        hv_[i][j] -= dt / dy_ * (hvNetUpdatesAbove_[i - 1][j - 1] + hvNetUpdatesBelow_[i - 1][j]);
=======
void Blocks::WavePropagationBlock::updateUnknowns(RealType dt) {
// Update cell averages with the net-updates
#ifdef ENABLE_VECTORIZATION
#pragma omp parallel for
#endif
  for (int i = 1; i < nx_ + 1; i++) {
#pragma ivdep
    for (int j = 1; j < ny_ + 1; j++) {
      h_[i][j] -= dt / dx_ * (hNetUpdatesRight_[i - 1][j - 1] + hNetUpdatesLeft_[i][j - 1])
                  + dt / dy_ * (hNetUpdatesAbove_[i - 1][j - 1] + hNetUpdatesBelow_[i - 1][j]);
      hu_[i][j] -= dt / dx_ * (huNetUpdatesRight_[i - 1][j - 1] + huNetUpdatesLeft_[i][j - 1]);
      hv_[i][j] -= dt / dy_ * (hvNetUpdatesAbove_[i - 1][j - 1] + hvNetUpdatesBelow_[i - 1][j]);
>>>>>>> c7cbd86b

        if (h_[i][j] < 0) {
#ifndef NDEBUG
          // Only print this warning when debug is enabled
          // Otherwise we cannot vectorize this loop
          if (h_[i][j] < -0.1) {
            std::cerr << "Warning, negative height: (i,j)=(" << i << "," << j << ")=" << h_[i][j] << std::endl;
            std::cerr << "         b: " << b_[i][j] << std::endl;
          }
#endif

          // Zero (small) negative depths
          h_[i][j] = hu_[i][j] = hv_[i][j] = RealType(0.0);
        } else if (h_[i][j] < 0.1) {             // dryTol
          hu_[i][j] = hv_[i][j] = RealType(0.0); // No water, no speed!
        }
      }
    }
  }<|MERGE_RESOLUTION|>--- conflicted
+++ resolved
@@ -27,15 +27,8 @@
  *
  * Implementation of Blocks::Block that uses solvers in the wave propagation formulation.
  */
-<<<<<<< HEAD
 
 #include "WavePropagationBlock.hpp"
-=======
-#include "Tools/RealType.hpp"
-#ifdef ENABLE_VECTORIZATION
-#define VECTOR_LENGTH 4
-#endif
->>>>>>> c7cbd86b
 
 #include <iostream>
 #include<omp.h>
@@ -58,7 +51,6 @@
   hvNetUpdatesAbove_(nx, ny + 1) {}
 
 void Blocks::WavePropagationBlock::computeNumericalFluxes() {
-<<<<<<< HEAD
   // Maximum (linearized) wave speed within one iteration
   RealType maxWaveSpeed = RealType(0.0);
 #ifdef ENABLE_OPENMP
@@ -104,59 +96,8 @@
       maxWaveSpeed = std::max(maxWaveSpeed, maxEdgeSpeed);
 #endif
       }
-=======
-// Maximum (linearized) wave speed within one iteration
-#ifdef ENABLE_VECTORIZATION
-  RealType maxWaveSpeed[VECTOR_LENGTH] = {RealType(0.0)};
-#else
-  RealType maxWaveSpeed;
-#endif
-
-// Compute the net-updates for the vertical edges
-#ifdef ENABLE_VECTORIZATION
-#pragma omp for
-#endif
-  for (int i = 1; i < nx_ + 2; i++) {
-#ifdef ENABLE_VECTORIZATION
-#pragma omp simd vectorlength(VECTOR_LENGTH)
-#endif
-    for (int j = 1; j < ny_ + 1; ++j) {
-#ifdef ENABLE_VECTORIZATION
-      RealType maxEdgeSpeed[VECTOR_LENGTH] = {RealType(0.0)};
-#else
-      RealType maxEdgeSpeed;
-#endif
-
-      wavePropagationSolver_.computeNetUpdates(
-        h_[i - 1][j],
-        h_[i][j],
-        hu_[i - 1][j],
-        hu_[i][j],
-        b_[i - 1][j],
-        b_[i][j],
-        hNetUpdatesLeft_[i - 1][j - 1],
-        hNetUpdatesRight_[i - 1][j - 1],
-        huNetUpdatesLeft_[i - 1][j - 1],
-        huNetUpdatesRight_[i - 1][j - 1],
-#ifdef ENABLE_VECTORIZATION
-        maxEdgeSpeed[(j - 1) % VECTOR_LENGTH]
-#else
-        maxEdgeSpeed
-#endif
-      );
-
-// Update the thread-local maximum wave speed
-#ifdef ENABLE_VECTORIZATION
-      maxWaveSpeed[(j - 1) % VECTOR_LENGTH] = std::max(
-        maxWaveSpeed[(j - 1) % VECTOR_LENGTH], maxEdgeSpeed[(j - 1) % VECTOR_LENGTH]
-      );
-#else
-      maxWaveSpeed = std::max(maxWaveSpeed, maxEdgeSpeed);
-#endif
->>>>>>> c7cbd86b
     }
 
-<<<<<<< HEAD
     // Compute the net-updates for the horizontal edges
     #ifdef ENABLE_OPENMP
 #pragma omp for
@@ -213,71 +154,8 @@
       // Might happen in dry cells
       maxTimeStep_ = std::numeric_limits<RealType>::max();
     }
-=======
-// Compute the net-updates for the horizontal edges
-#ifdef ENABLE_VECTORIZATION
-#pragma omp for
-#endif
-  for (int i = 1; i < nx_ + 1; i++) {
-#ifdef ENABLE_VECTORIZATION
-#pragma omp simd vectorlength(VECTOR_LENGTH)
-#endif
-    for (int j = 1; j < ny_ + 2; j++) {
-#ifdef ENABLE_VECTORIZATION
-      RealType maxEdgeSpeed[VECTOR_LENGTH] = {RealType(0.0)};
-#else
-      RealType maxEdgeSpeed;
-#endif
-
-      wavePropagationSolver_.computeNetUpdates(
-        h_[i][j - 1],
-        h_[i][j],
-        hv_[i][j - 1],
-        hv_[i][j],
-        b_[i][j - 1],
-        b_[i][j],
-        hNetUpdatesBelow_[i - 1][j - 1],
-        hNetUpdatesAbove_[i - 1][j - 1],
-        hvNetUpdatesBelow_[i - 1][j - 1],
-        hvNetUpdatesAbove_[i - 1][j - 1],
-#ifdef ENABLE_VECTORIZATION
-        maxEdgeSpeed[(j - 1) % VECTOR_LENGTH]
-#else
-        maxEdgeSpeed
-#endif
-      );
-
-// Update the thread-local maximum wave speed
-#ifdef ENABLE_VECTORIZATION
-      maxWaveSpeed[(j - 1) % VECTOR_LENGTH] = std::max(
-        maxWaveSpeed[(j - 1) % VECTOR_LENGTH], maxEdgeSpeed[(j - 1) % VECTOR_LENGTH]
-      );
-#else
-      maxWaveSpeed = std::max(maxWaveSpeed, maxEdgeSpeed);
-#endif
-    }
-  }
-#ifdef ENABLE_VECTORIZATION
-  auto maximum_wave_speed = std::max_element(maxWaveSpeed, maxWaveSpeed + VECTOR_LENGTH);
-#endif
-
-#ifdef ENABLE_VECTORIZATION
-  if (*maximum_wave_speed > 0.00001) {
-    // Compute the time step width
-    maxTimeStep_ = std::min(dx_ / *maximum_wave_speed, dy_ / *maximum_wave_speed);
-#else
-  if (maxWaveSpeed > 0.00001) {
-    maxTimeStep_ = std::min(dx_ / maxWaveSpeed, dy_ / maxWaveSpeed);
-#endif
-    // Reduce maximum time step size by "safety factor"
-    maxTimeStep_ *= RealType(0.4); // CFL-number = 0.5
-  } else {
-    // Might happen in dry cells
-    maxTimeStep_ = std::numeric_limits<RealType>::max();
->>>>>>> c7cbd86b
   }
 
-<<<<<<< HEAD
   void Blocks::WavePropagationBlock::updateUnknowns(RealType dt) {
     // Update cell averages with the net-updates
     #ifdef SWE_USE_OPENMP
@@ -294,20 +172,6 @@
                     + dt / dy_ * (hNetUpdatesAbove_[i - 1][j - 1] + hNetUpdatesBelow_[i - 1][j]);
         hu_[i][j] -= dt / dx_ * (huNetUpdatesRight_[i - 1][j - 1] + huNetUpdatesLeft_[i][j - 1]);
         hv_[i][j] -= dt / dy_ * (hvNetUpdatesAbove_[i - 1][j - 1] + hvNetUpdatesBelow_[i - 1][j]);
-=======
-void Blocks::WavePropagationBlock::updateUnknowns(RealType dt) {
-// Update cell averages with the net-updates
-#ifdef ENABLE_VECTORIZATION
-#pragma omp parallel for
-#endif
-  for (int i = 1; i < nx_ + 1; i++) {
-#pragma ivdep
-    for (int j = 1; j < ny_ + 1; j++) {
-      h_[i][j] -= dt / dx_ * (hNetUpdatesRight_[i - 1][j - 1] + hNetUpdatesLeft_[i][j - 1])
-                  + dt / dy_ * (hNetUpdatesAbove_[i - 1][j - 1] + hNetUpdatesBelow_[i - 1][j]);
-      hu_[i][j] -= dt / dx_ * (huNetUpdatesRight_[i - 1][j - 1] + huNetUpdatesLeft_[i][j - 1]);
-      hv_[i][j] -= dt / dy_ * (hvNetUpdatesAbove_[i - 1][j - 1] + hvNetUpdatesBelow_[i - 1][j]);
->>>>>>> c7cbd86b
 
         if (h_[i][j] < 0) {
 #ifndef NDEBUG
